from abc import ABC, abstractmethod
from scipy.optimize import linprog
import numpy as np
<<<<<<< HEAD
=======
from numba import njit
from .node import log_safe_matmul
>>>>>>> dc69dcf7

def log_safe_matmul(A, logB):
    eps = np.max(logB)
    logmat = np.nan_to_num(np.log(A @ np.exp(logB - eps)) + eps, nan=-np.inf)
    return logmat

class EvolutionModel(ABC):
    
    @abstractmethod
    def __init__(self, *args, **kwargs) -> None:
        pass
    
    @abstractmethod
    def add_constant_site(self, observation: np.ndarray) -> np.ndarray:
        pass

    @abstractmethod
    def logp_obs_given_state(self, observation: np.ndarray) -> np.ndarray:
        pass
    
    @abstractmethod
    def transition_matrix(self, branch_length: float) -> np.ndarray:
        pass

    @abstractmethod
    def ddt_transition_matrix(self, branch_length: float) -> np.ndarray:
        pass

    @property
    @abstractmethod
    def site_weight_vector(self):
        pass

    @property
    @abstractmethod
    def steady_state(self):
        pass

    @property
    @abstractmethod
    def n_states(self) -> int:
        pass

    @property
    @abstractmethod
    def n_obs_states(self,) -> int:
        pass

    @property
    def site_dim(self) -> int:
        return len(self.site_weight_vector)



class JCNucModel(EvolutionModel):

    _n_obs_states=4
    _n_states=4

    def __init__(self,n_variable_sites,n_constant_A=0, n_constant_C=0, n_constant_G=0, n_constant_T=0):
        self._n_variable_sites = n_variable_sites
        self.site_weight_vector_ = np.array([1]*n_variable_sites + [n_constant_A, n_constant_C, n_constant_G, n_constant_T])
    
    @staticmethod
    def logp_obs_given_state(seq):
        states=['A','C','G','T']
        onehot_matrix = np.full((4,len(seq)), -np.inf)
        for i, base in enumerate(seq):
            onehot_matrix[states.index(base),i] = 0
        
        return onehot_matrix
    
    @property
    def site_weight_vector(self):
        return self.site_weight_vector_

    @staticmethod
    @njit('float64[:,:](float64)')
    def transition_matrix(v):
        return (-1/4*np.ones((4,4)) + np.eye(4))*np.exp(-v) + 1/4

    @staticmethod
    @njit('float64[:,:](float64)')
    def ddt_transition_matrix(v):
        return -np.exp(-v)*(-1/4*np.ones((4,4)) + np.eye(4))
    
    @staticmethod
    @njit('float64[:,:](float64)')
    def dddt_transition_matrix(v):
        return np.exp(-v)*(-1/4*np.ones((4,4)) + np.eye(4))
    
    @property
    def steady_state(self):
        return np.array([1/4,1/4,1/4,1/4])
    
    @staticmethod
    def add_constant_site(seq):
        return seq + 'ACGT'
    
    @property
    def n_states(self):
        return self._n_states
    
    @property
    def n_obs_states(self):
        return self._n_obs_states
    

class VirtualPopulationModel(EvolutionModel):
    
    def __init__(self,*, virtual_popsize, full_popsize, mutation_rate,
                 n_variable_sites, n_constant_sites):
        self._n_obs_states = full_popsize+1
        self._n_states = virtual_popsize+1
        self._n_variable_sites = n_variable_sites
        self._n_constant_sites = n_constant_sites
        self.site_weight_vector_ = np.array([1]*n_variable_sites + [n_constant_sites])

        self.Q_ = self._make_rate_matrix(mutation_rate*full_popsize/virtual_popsize, virtual_popsize)
        self.steady_state_= self._get_stationary_distribution(self.Q_)

        self.transition_model_, self.ddt_transition_model_, self.dddt_transition_model_ \
            = self._get_diffusion_functions(self.Q_)
        
        # The projection matrix goes from state space to obs space, and has rows which sum to one
        # The aggregation matrix goes from obs space to state space, and has columns which sum to one
        self.aggregation_matrix_, self.projection_matrix_ = \
            self._make_aggregation_matrix(self._n_obs_states, self._n_states)

    
    def logp_obs_given_state(self, minor_allele_counts):
        eps=1e-10
        onehot_matrix = np.full((self.n_obs_states,len(minor_allele_counts)), np.log(eps))
        for i, count in enumerate(minor_allele_counts):
            onehot_matrix[count,i] = np.log(1-eps*(self.n_obs_states-1))
        
        return log_safe_matmul(self.projection_matrix_, onehot_matrix)
    

    def transition_matrix(self, v):
        return self.transition_model_(v)

    def ddt_transition_matrix(self, v):
        return self.ddt_transition_model_(v)
    
    def dddt_transition_matrix(self, v):
        return self.dddt_transition_model_(v)
    
    @property
    def steady_state(self):
        return self.steady_state_
    
    @staticmethod
    def add_constant_site(minor_allele_counts):
        return list(minor_allele_counts) + [0]
    
    @property
    def n_states(self):
        return self._n_states
    
    @property
    def n_obs_states(self):
        return self._n_obs_states
    
    @property
    def site_weight_vector(self):
        return self.site_weight_vector_    
    
    @staticmethod
    def _make_aggregation_matrix(n_obs_states, n_states):
        
        aggregation_matrix=np.full((n_obs_states, n_states), 0)
        aggregation_matrix[0,0]=1
        aggregation_matrix[-1,-1]=1

        n_intermediates = n_states-2
        
        substates_per_obs = (n_obs_states - 1) // n_intermediates
        remainder = (n_obs_states - 1) % n_intermediates
        assert remainder == 0, remainder
        
        for i in range(0, n_states-2):
            startrow=1+i*substates_per_obs; endrow= min(1+(i+1)*substates_per_obs, n_obs_states)
            aggregation_matrix[startrow : endrow, i+1] = 1

        projection_matrix = (aggregation_matrix/aggregation_matrix.sum(0, keepdims=True)).T

        return aggregation_matrix, projection_matrix
    
        
    @staticmethod
    def _is_valid_Q(Q):
        diag_mask = ~np.eye(Q.shape[0], dtype=bool)
        assert (np.diag(Q) < 0).all() and (Q[diag_mask] >= 0).all()

    @staticmethod
    def _make_rate_matrix(lamba_, N):
        Q=np.zeros((N+1,N+1))
        #N+=1
        for i in range(N+1):
            #print(i)
            if i==0:
                Q[i,i+1]=lamba_*N
            elif i==N:
                Q[i,i-1]=lamba_*N
            else:
                Q[i,i-1]= (N-i)*(i)/N
                Q[i,i+1]= (N-i)*(i)/N

        np.fill_diagonal(Q, -Q.sum(axis=1))
        return Q

    @staticmethod
    def _coarsen_rate_matrix(*,Q,pi,A):
        Dn = np.diag(pi)
        DN = A.T @ Dn @ A
        p_eq = pi[:, None] @ np.ones((1,pi.size))
        P_eq = (pi @ A)[:, None] @ np.ones((1,A.shape[1]))
        
        return P_eq - DN @ np.linalg.inv(A.T @ np.linalg.inv(p_eq - Q) @ Dn @ A)


    @staticmethod
    def _get_stationary_distribution(Q):
        dim=Q.shape[0]
        res = linprog(np.ones(dim), 
                A_eq=np.hstack([Q, np.ones((dim,1))]).T,
                b_eq=[0]*dim + [1],
                bounds=[(0, 1)]*dim
                )
        
        assert res.success

        return res.x
    
<<<<<<< HEAD

    @staticmethod
    def get_eigenvector_system(Q):

        _, vecs = np.linalg.eig(Q)
        D = np.linalg.inv(vecs) @ Q @ vecs
        assert np.allclose(D * (1-np.eye(D.shape[0])), 0)
        inv_vecs=np.linalg.inv(vecs)
        D=np.diag(D)[np.newaxis,:]

        vecs=np.real(vecs)
        inv_vecs=np.real(inv_vecs)
        D=np.real(D)
    
        return vecs, D, inv_vecs


=======
>>>>>>> dc69dcf7
    @staticmethod
    def get_eigenvector_system(Q):
        _, vecs = np.linalg.eig(Q)
        D = np.linalg.inv(vecs) @ Q @ vecs
        assert np.allclose(D * (1-np.eye(D.shape[0])), 0)
        inv_vecs=np.linalg.inv(vecs)
        D=np.diag(D)[np.newaxis,:]
        vecs=vecs.astype(float); inv_vecs=inv_vecs.astype(float); D=D.astype(float)

        return vecs, D, inv_vecs


    def _get_diffusion_functions(self, Q):
        
        vecs, D, inv_vecs = self.get_eigenvector_system(Q)

        @njit('float64[:,:](float64)')
        def diffuse(t):
            return ( (vecs * np.exp(D*t)) @ inv_vecs )
        
        @njit('float64[:,:](float64)')
        def ddt_diffuse(t):
            return (
                (vecs * D * np.exp(D*t)) @ inv_vecs
            )
        
        @njit('float64[:,:](float64)')
        def dddt_diffuse(t):
            return (
                (vecs * D**2 * np.exp(D*t)) @ inv_vecs
            )
        
        return diffuse, ddt_diffuse, dddt_diffuse<|MERGE_RESOLUTION|>--- conflicted
+++ resolved
@@ -1,11 +1,6 @@
 from abc import ABC, abstractmethod
 from scipy.optimize import linprog
 import numpy as np
-<<<<<<< HEAD
-=======
-from numba import njit
-from .node import log_safe_matmul
->>>>>>> dc69dcf7
 
 def log_safe_matmul(A, logB):
     eps = np.max(logB)
@@ -241,26 +236,6 @@
 
         return res.x
     
-<<<<<<< HEAD
-
-    @staticmethod
-    def get_eigenvector_system(Q):
-
-        _, vecs = np.linalg.eig(Q)
-        D = np.linalg.inv(vecs) @ Q @ vecs
-        assert np.allclose(D * (1-np.eye(D.shape[0])), 0)
-        inv_vecs=np.linalg.inv(vecs)
-        D=np.diag(D)[np.newaxis,:]
-
-        vecs=np.real(vecs)
-        inv_vecs=np.real(inv_vecs)
-        D=np.real(D)
-    
-        return vecs, D, inv_vecs
-
-
-=======
->>>>>>> dc69dcf7
     @staticmethod
     def get_eigenvector_system(Q):
         _, vecs = np.linalg.eig(Q)
